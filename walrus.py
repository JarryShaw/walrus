--- conflicted
+++ resolved
@@ -710,18 +710,11 @@
             linesep = self._linesep * (1 if self._column > 0 else 2)
         else:
             linesep = ''
-<<<<<<< HEAD
         if self._vars:
             name_list = ' = '.join(sorted(set(self._vars)))
             self._buffer += indent + (
                 '%s%s' % (self._linesep, indent)
             ).join(NAME_TEMPLATE) % dict(tabsize=tabsize, name_list=name_list) + self._linesep
-=======
-        for var in sorted(set(self._vars)):
-            self._buffer += '%(indent)sif False: %(name)s = None%(linesep)s' % dict(
-                indent=indent, name=var, linesep=self._linesep,
-            )
->>>>>>> 63e381ed
         for func in sorted(self._func, key=lambda func: func['name']):
             self._buffer += linesep + indent + (
                 '%s%s' % (self._linesep, indent)
